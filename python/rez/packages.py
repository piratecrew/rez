"""
rez packages
"""
import os.path
import re
from public_enums import PKG_METADATA_FILENAME
import rez_metafile
import rez_filesys
from rez_exceptions import PkgSystemError
from versions import Version

PACKAGE_NAME_REGSTR = '[a-zA-Z][a-zA-Z0-9_]*'
PACKAGE_NAME_REGEX = re.compile(PACKAGE_NAME_REGSTR + '$')

def split_name(pkg_str):
    strs = pkg_str.split('-')
    if len(strs) > 2:
        PkgSystemError("Invalid package string '" + pkg_str + "'")
    name = strs[0]
    if len(strs) == 1:
        verrange = ""
    else:
        verrange = strs[1]
    return name, verrange

def pkg_name(pkg_str):
    return split_name(pkg_str)[0]

<<<<<<< HEAD
=======
# TODO: move this to RezMemCache
def get_family_paths(path):
    return [(x, os.path.join(path, x)) for x in os.listdir(path) \
            if not PACKAGE_NAME_REGEX.match(x) and x not in ['rez']]

def iter_package_families(name=None, paths=None):
    """
    Iterate through top-level `PackageFamily` instances.
    """
    if paths is None:
        paths = rez_filesys._g_syspaths
    elif isinstance(paths, basestring):
        paths = [paths]

    for pkg_path in paths:
        if name is not None:
            family_path = os.path.join(pkg_path, name)
            if os.path.isdir(family_path):
                yield PackageFamily(name, family_path)
        else:
            # FIXME: (?) this is not cached:
            for family_name, family_path in get_family_paths(pkg_path):
                yield PackageFamily(family_name, family_path)

def iter_version_packages(name=None, paths=None):
    for pkg_fam in iter_package_families(name, paths):
        for pkg in pkg_fam.iter_version_pacakges():
            yield pkg

def package_family(name, paths=None):
    """
    Return the first `FamilyPackage` found on the search path.
    """
    result = iter_package_families(name, paths)
    if result is not None:
        return next(result)

>>>>>>> f4a5a900
class VersionString(str):
    LABELS = {'major': 1,
              'minor': 2,
              'patch': 3}

    @property
    def major(self):
        return self.part(self.LABELS['major'])

    @property
    def minor(self):
        return self.part(self.LABELS['minor'])

    @property
    def patch(self):
        return self.part(self.LABELS['patch'])

    def part(self, num):
        num = int(num)
        if num == 0:
            print "warning: version.part() got index 0: converting to 1"
            num = 1
        try:
            return self.split('.')[num - 1]
        except IndexError:
            return ''

    def thru(self, num):
        try:
            num = int(num)
        except ValueError:
            if isinstance(num, basestring):
                try:
                    num = self.LABELS[num]
                except KeyError:
                    # allow to specify '3' as 'x.x.x'
                    num = len(num.split('.'))
            else:
                raise
        if num == 0:
            print "warning: version.thru() got index 0: converting to 1"
            num = 1
        try:
            return '.'.join(self.split('.')[:num])
        except IndexError:
            return ''

<<<<<<< HEAD
=======
class PackageFamily(object):
    """
    A package family contains versioned packages of the same name.

    A package family has a single root directory, and there may be multiple
    package families on the rez search path with the same name.
    """
    def __init__(self, name, path):
        self.name = name
        self.path = path

    def iter_version_packages(self):
        from rez_memcached import get_memcache
        vers = get_memcache().get_versions_in_directory(self.path)
        if vers:
            for ver, timestamp in vers:
                metafile = os.path.join(self.path, str(ver), PKG_METADATA_FILENAME)
                # no need to check if metafile is exists, already done in `get_versions_in_directory`
                yield Package(self.name, ver, metafile, timestamp)
        else:
            metafile = os.path.join(self.path, PKG_METADATA_FILENAME)
            if os.path.isfile(metafile):
                # check for special case - unversioned package.
                # only allowed when no versioned packages exist.
                yield Package(self.name, Version(""), metafile, 0)

#     def iter_version_packages(self, paths=None):
#         from rez_memcached import get_memcache
#         return get_memcache().iter_packages(self.name, paths)
# 
#     def find_package_in_range(self, ver_range, latest=True, exact=False,
#                               paths=None, timestamp=0):
#         from rez_memcached import get_memcache
#         get_memcache().find_package_in_range(self.name, ver_range, latest, exact,
#                               paths, timestamp)

    def version_package(self, ver_range, latest=True, exact=False, timestamp=0):
        """
        Given a a `VersionRange`, return a `Package` instance, or None if no
        matches are found.
        """
        # store the generator. no paths have been walked yet
        results = self.iter_version_packages()

        if timestamp:
            results = [x for x in results if x.timestamp <= timestamp]
        # sort 
        if latest:
            results = sorted(results, key=lambda x: x.version, reverse=True)
        else:
            results = sorted(results, key=lambda x: x.version, reverse=False)

        # find the best match
        for result in results:
            if ver_range.matches_version(result.version, allow_inexact=not exact):
                return result

        return None

>>>>>>> f4a5a900
class Package(object):
    """
    an unresolved package.

    An unresolved package has a version, but may have inexplicit or "variant"
    requirements, which can only be determined once its co-packages
    are known. When the exact list of requirements is determined, the package
    is considered resolved and the full path to the package root is known.
    """
    def __init__(self, name, version, base, timestamp):
        self.name = name
        self.version = version
        # for convenience, base may be a path or a metafile
        if base.endswith('.yaml'):
            self.base = os.path.dirname(base)
            self.metafile = base
        else:
            self.base = base
            self.metafile = os.path.join(self.base, PKG_METADATA_FILENAME)
        self.timestamp = timestamp
        self._metadata = None
<<<<<<< HEAD
        self._core_metdata = None
=======
        self._stripped_metdata = None
>>>>>>> f4a5a900

    @property
    def metadata(self):
        # bypass the memcache so that non-essentials are not stripped
        if self._metadata is None:
            self._metadata = rez_metafile.load_metadata(self.metafile)
        return self._metadata

    @property
<<<<<<< HEAD
    def core_metadata(self):
        if self._core_metdata is None:
            from rez_memcached import get_memcache
            self._core_metdata = get_memcache().get_metafile(self.metafile)
        return self._core_metdata
=======
    def stripped_metadata(self):
        """
        only the essential metadata
        """
        if self._stripped_metdata is None:
            from rez_memcached import get_memcache
            self._stripped_metdata = get_memcache().get_metafile(self.metafile)
        return self._stripped_metdata
>>>>>>> f4a5a900

    def short_name(self):
        if (len(self.version) == 0):
            return self.name
        else:
            return self.name + '-' + str(self.version)

    def __str__(self):
        return str([self.name, self.version, self.base])

    def __repr__(self):
        return "%s(%r, %r)" % (self.__class__.__name__, self.name,
                               self.version)

class ResolvedPackage(Package):
    """
    A resolved package.

    An unresolved package has a version, but may have inexplicit or "variant"
    requirements, which can only be determined once its co-packages
    are known. When the exact list of requirements is determined, the package
    is considered resolved and the full path to the package root is known.
    """
    def __init__(self, name, version, base, root, commands, metadata, timestamp):
        Package.__init__(self, name, version, base, timestamp)
        # FIXME: this is primarily here for rex. i don't like the fact that
        # Package.version is a Version, and ResolvedPackage.version is a VersionString.
        # look into moving functionality of VersionString onto Version
        self.version = VersionString(version)
        self.root = root
        self.raw_commands = commands
        self.commands = None
        self._core_metadata = metadata # original (stripped) ConfigMetadata

    def strip(self):
        # remove data that we don't want to cache
        self.commands = None
        self.raw_commands = None
        self._metadata = None

    def __str__(self):
        return str([self.name, self.version, self.root])

    def __repr__(self):
        return "%s(%r, %r, %r)" % (self.__class__.__name__, self.name,
                                   self.version, self.root)<|MERGE_RESOLUTION|>--- conflicted
+++ resolved
@@ -26,8 +26,6 @@
 def pkg_name(pkg_str):
     return split_name(pkg_str)[0]
 
-<<<<<<< HEAD
-=======
 # TODO: move this to RezMemCache
 def get_family_paths(path):
     return [(x, os.path.join(path, x)) for x in os.listdir(path) \
@@ -65,7 +63,6 @@
     if result is not None:
         return next(result)
 
->>>>>>> f4a5a900
 class VersionString(str):
     LABELS = {'major': 1,
               'minor': 2,
@@ -113,8 +110,6 @@
         except IndexError:
             return ''
 
-<<<<<<< HEAD
-=======
 class PackageFamily(object):
     """
     A package family contains versioned packages of the same name.
@@ -174,7 +169,6 @@
 
         return None
 
->>>>>>> f4a5a900
 class Package(object):
     """
     an unresolved package.
@@ -196,11 +190,7 @@
             self.metafile = os.path.join(self.base, PKG_METADATA_FILENAME)
         self.timestamp = timestamp
         self._metadata = None
-<<<<<<< HEAD
-        self._core_metdata = None
-=======
         self._stripped_metdata = None
->>>>>>> f4a5a900
 
     @property
     def metadata(self):
@@ -210,13 +200,6 @@
         return self._metadata
 
     @property
-<<<<<<< HEAD
-    def core_metadata(self):
-        if self._core_metdata is None:
-            from rez_memcached import get_memcache
-            self._core_metdata = get_memcache().get_metafile(self.metafile)
-        return self._core_metdata
-=======
     def stripped_metadata(self):
         """
         only the essential metadata
@@ -225,7 +208,6 @@
             from rez_memcached import get_memcache
             self._stripped_metdata = get_memcache().get_metafile(self.metafile)
         return self._stripped_metdata
->>>>>>> f4a5a900
 
     def short_name(self):
         if (len(self.version) == 0):
