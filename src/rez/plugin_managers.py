--- conflicted
+++ resolved
@@ -1,10 +1,6 @@
 """
 Manages loading of all types of Rez plugins.
 """
-<<<<<<< HEAD
-from rez.vendor.yapsy.PluginManager import PluginManager
-=======
->>>>>>> 140405e6
 from rez import module_root_path
 from rez.settings import settings
 from rez.util import LazySingleton
@@ -26,52 +22,6 @@
 
     Intended use is to place the following code in a package's __init__.py:
 
-<<<<<<< HEAD
-class RezPluginManager(object):
-    def __init__(self, plugin_type_name):
-        """ Init a plugin manager.
-
-        Type name must correspond with one of the source directories found under
-        the 'plugins' directory. The plugin search path for this type of plugin
-        is controlled by the '<typename>_plugin_path' rez setting. For example,
-        for plugin_type_name 'foo', the rezconfig entry would be 'foo_plugin_path',
-        and the overriding env-var 'REZ_FOO_PLUGIN_PATH'.
-        """
-        self.type_name = plugin_type_name
-        self.pretty_type_name = self.type_name.replace('_',' ')
-        debugging = settings.debug("plugins")
-        self.factories = {}
-
-        yapsy_logger = logging.getLogger("yapsy")
-        if not yapsy_logger.handlers:
-            h = logging.StreamHandler() if debugging else NullHandler()
-            yapsy_logger.addHandler(h)
-
-        plugin_path = os.path.join(module_root_path, "plugins", self.type_name)
-        if not os.path.exists(plugin_path):
-            raise RuntimeError("Unrecognised plugin type: '%s'" % self.type_name)
-
-        configured_paths = settings.get("%s_plugin_path" % self.type_name)
-        plugin_paths = [plugin_path] + configured_paths
-        mgr = PluginManager()
-        mgr.setPluginPlaces(plugin_paths)
-        if debugging:
-            print "\nLoading %s plugins from:\n%s" \
-                  % (self.pretty_type_name, '\n'.join(plugin_paths))
-
-        mgr.collectPlugins()
-        for plugin in mgr.getAllPlugins():
-            factory = plugin.plugin_object
-            if debugging:
-                print "Loaded %s plugin: '%s'" % (self.pretty_type_name, factory.name())
-            self.factories[factory.name()] = factory
-
-    def get_plugins(self):
-        """Returns a list of the plugin names available."""
-        return self.factories.keys()
-
-    def get_plugin_class(self, plugin):
-=======
         from pkgutil import extend_path
         __path__ = extend_path(__path__, __name__)
 
@@ -168,7 +118,6 @@
                     traceback.print_exc()
 
     def get_plugin_class(self, plugin_name):
->>>>>>> 140405e6
         """Returns the class registered under the given plugin name."""
         try:
             return self.plugin_classes[plugin_name]
@@ -330,22 +279,7 @@
 class ShellPluginType(RezPluginType):
     """Support for different types of target shells, such as bash, tcsh.
     """
-<<<<<<< HEAD
-    def __init__(self):
-        super(ShellPluginManager,self).__init__("shell")
-
-    def create_instance(self, shell=None):
-        if not shell:
-            if settings.default_shell:
-                shell = settings.default_shell
-            else:
-                from rez.system import system
-                shell = system.shell
-
-        return super(ShellPluginManager,self).create_instance(shell)
-=======
     type_name = "shell"
->>>>>>> 140405e6
 
 
 class ReleaseVCSPluginType(RezPluginType):
