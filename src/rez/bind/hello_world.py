"""
Creates the 'hello_world' testing package.

Note: Even though this is a python-based package, it does not list python as a
requirement. This is not typical! This package is intended as a very simple test
case, and for that reason we do not want any dependencies.
"""
from __future__ import absolute_import
from rez.package_maker__ import make_package
from rez.vendor.version.version import Version
from rez.utils.lint_helper import env
from rez.util import create_executable_script
from rez.bind._utils import make_dirs, check_version
import os.path


def commands():
    env.PATH.append('{this.root}/bin')


def hello_world_source():
    import sys
    from optparse import OptionParser

    p = OptionParser()
    p.add_option("-q", dest="quiet", action="store_true",
        help="quiet mode")
    p.add_option("-r", dest="retcode", type="int", default=0,
        help="exit with a non-zero return code")
    opts,args = p.parse_args()

    if not opts.quiet:
        print "Hello Rez World!"
    sys.exit(opts.retcode)


def bind(path, version_range=None, opts=None, parser=None):
    version = Version("1.0")
    check_version(version, version_range)

    def make_root(variant, root):
        binpath = make_dirs(root, "bin")
        filepath = os.path.join(binpath, "hello_world")
        create_executable_script(filepath, hello_world_source)

    with make_package("hello_world", path, make_root=make_root) as pkg:
        pkg.version = version
        pkg.tools = ["hello_world"]
        pkg.commands = commands

<<<<<<< HEAD
    return pkg.installed_variants
=======
    return "hello_world", version


# Copyright 2013-2016 Allan Johns.
#
# This library is free software: you can redistribute it and/or
# modify it under the terms of the GNU Lesser General Public
# License as published by the Free Software Foundation, either
# version 3 of the License, or (at your option) any later version.
#
# This library is distributed in the hope that it will be useful,
# but WITHOUT ANY WARRANTY; without even the implied warranty of
# MERCHANTABILITY or FITNESS FOR A PARTICULAR PURPOSE.  See the GNU
# Lesser General Public License for more details.
#
# You should have received a copy of the GNU Lesser General Public
# License along with this library.  If not, see <http://www.gnu.org/licenses/>.
>>>>>>> 53099815
<|MERGE_RESOLUTION|>--- conflicted
+++ resolved
@@ -48,10 +48,7 @@
         pkg.tools = ["hello_world"]
         pkg.commands = commands
 
-<<<<<<< HEAD
     return pkg.installed_variants
-=======
-    return "hello_world", version
 
 
 # Copyright 2013-2016 Allan Johns.
@@ -67,5 +64,4 @@
 # Lesser General Public License for more details.
 #
 # You should have received a copy of the GNU Lesser General Public
-# License along with this library.  If not, see <http://www.gnu.org/licenses/>.
->>>>>>> 53099815
+# License along with this library.  If not, see <http://www.gnu.org/licenses/>.