"""
Binds a cmake executable as a rez package.
"""
from __future__ import absolute_import
from rez.package_maker__ import make_package
from rez.bind._utils import check_version, find_exe, extract_version, make_dirs
from rez.utils.platform_ import platform_
from rez.system import system
from rez.utils.lint_helper import env
import os.path


def setup_parser(parser):
    parser.add_argument("--exe", type=str, metavar="PATH",
                        help="manually specify the cmake executable to bind.")


def commands():
    env.PATH.append('{this.root}/bin')


def bind(path, version_range=None, opts=None, parser=None):
    exepath = find_exe("cmake", getattr(opts, "exe", None))
    version = extract_version(exepath, "--version",
                              word_index=2 if os.name == 'nt' else -1)
    check_version(version, version_range)

    def make_root(variant, root):
        binpath = make_dirs(root, "bin")
        link = os.path.join(binpath, "cmake")
        platform_.symlink(exepath, link)

    with make_package("cmake", path, make_root=make_root) as pkg:
        pkg.version = version
        pkg.tools = ["cmake"]
        pkg.commands = commands
        pkg.variants = [system.variant]

<<<<<<< HEAD
    return pkg.installed_variants
=======
    return "cmake", version


# Copyright 2013-2016 Allan Johns.
#
# This library is free software: you can redistribute it and/or
# modify it under the terms of the GNU Lesser General Public
# License as published by the Free Software Foundation, either
# version 3 of the License, or (at your option) any later version.
#
# This library is distributed in the hope that it will be useful,
# but WITHOUT ANY WARRANTY; without even the implied warranty of
# MERCHANTABILITY or FITNESS FOR A PARTICULAR PURPOSE.  See the GNU
# Lesser General Public License for more details.
#
# You should have received a copy of the GNU Lesser General Public
# License along with this library.  If not, see <http://www.gnu.org/licenses/>.
>>>>>>> 53099815
<|MERGE_RESOLUTION|>--- conflicted
+++ resolved
@@ -36,10 +36,7 @@
         pkg.commands = commands
         pkg.variants = [system.variant]
 
-<<<<<<< HEAD
     return pkg.installed_variants
-=======
-    return "cmake", version
 
 
 # Copyright 2013-2016 Allan Johns.
@@ -55,5 +52,4 @@
 # Lesser General Public License for more details.
 #
 # You should have received a copy of the GNU Lesser General Public
-# License along with this library.  If not, see <http://www.gnu.org/licenses/>.
->>>>>>> 53099815
+# License along with this library.  If not, see <http://www.gnu.org/licenses/>.